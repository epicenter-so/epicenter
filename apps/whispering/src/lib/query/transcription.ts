import { WhisperingErr, type WhisperingError } from '$lib/result';
import * as services from '$lib/services';
import type { Recording } from '$lib/services/db';
import { settings } from '$lib/stores/settings.svelte';
import { Err, Ok, type Result, partitionResults } from 'wellcrafted/result';
import { defineMutation, queryClient } from './_client';
import { notify } from './notify';
import { recordings } from './recordings';
import { rpc } from './';

const transcriptionKeys = {
	isTranscribing: ['transcription', 'isTranscribing'] as const,
} as const;

export const transcription = {
	isCurrentlyTranscribing() {
		return (
			queryClient.isMutating({
				mutationKey: transcriptionKeys.isTranscribing,
			}) > 0
		);
	},
	transcribeRecording: defineMutation({
		mutationKey: transcriptionKeys.isTranscribing,
		resultMutationFn: async (
			recording: Recording,
		): Promise<Result<string, WhisperingError>> => {
			if (!recording.blob) {
				return WhisperingErr({
					title: '⚠️ Recording blob not found',
					description: "Your recording doesn't have a blob to transcribe.",
				});
			}
			const { error: setRecordingTranscribingError } =
				await recordings.updateRecording.execute({
					...recording,
					transcriptionStatus: 'TRANSCRIBING',
				});
			if (setRecordingTranscribingError) {
				notify.warning.execute({
					title:
						'⚠️ Unable to set recording transcription status to transcribing',
					description: 'Continuing with the transcription process...',
					action: {
						type: 'more-details',
						error: setRecordingTranscribingError,
					},
				});
			}
			const { data: transcribedText, error: transcribeError } =
				await transcribeBlob(recording.blob);
			if (transcribeError) {
				const { error: setRecordingTranscribingError } =
					await recordings.updateRecording.execute({
						...recording,
						transcriptionStatus: 'FAILED',
					});
				if (setRecordingTranscribingError) {
					notify.warning.execute({
						title: '⚠️ Unable to update recording after transcription',
						description:
							"Transcription failed but unable to update recording's transcription status in database",
						action: {
							type: 'more-details',
							error: setRecordingTranscribingError,
						},
					});
				}
				return Err(transcribeError);
			}

			const { error: setRecordingTranscribedTextError } =
				await recordings.updateRecording.execute({
					...recording,
					transcribedText,
					transcriptionStatus: 'DONE',
				});
			if (setRecordingTranscribedTextError) {
				notify.warning.execute({
					title: '⚠️ Unable to update recording after transcription',
					description:
						"Transcription completed but unable to update recording's transcribed text and status in database",
					action: {
						type: 'more-details',
						error: setRecordingTranscribedTextError,
					},
				});
			}
			return Ok(transcribedText);
		},
	}),

	transcribeRecordings: defineMutation({
		mutationKey: transcriptionKeys.isTranscribing,
		resultMutationFn: async (recordings: Recording[]) => {
			const results = await Promise.all(
				recordings.map(async (recording) => {
					if (!recording.blob) {
						return WhisperingErr({
							title: '⚠️ Recording blob not found',
							description: "Your recording doesn't have a blob to transcribe.",
						});
					}
					return await transcribeBlob(recording.blob);
				}),
			);
			const partitionedResults = partitionResults(results);
			return Ok(partitionedResults);
		},
	}),
};

async function transcribeBlob(
	blob: Blob,
): Promise<Result<string, WhisperingError>> {
	const selectedService =
		settings.value['transcription.selectedTranscriptionService'];

	// Log transcription request
	const startTime = Date.now();
	rpc.analytics.logEvent.execute({
		type: 'transcription_requested',
		provider: selectedService,
	});

	// Compress audio if enabled, else pass through original blob
	let audioToTranscribe = blob;
	if (settings.value['transcription.compressionEnabled']) {
		const { data: compressedBlob, error: compressionError } =
			await services.ffmpeg.compressAudioBlob(
				blob,
				settings.value['transcription.compressionOptions'],
			);

		if (compressionError) {
			// Log compression failure but continue with original blob
			console.warn(
				'Audio compression failed, using original audio:',
				compressionError,
			);
			rpc.analytics.logEvent.execute({
				type: 'compression_failed',
				provider: selectedService,
				error_message: compressionError.message,
			});
		} else {
			// Use compressed blob and log success
			audioToTranscribe = compressedBlob;
			console.log(
				`Audio compressed successfully: ${blob.size} bytes → ${compressedBlob.size} bytes (${Math.round((1 - compressedBlob.size / blob.size) * 100)}% reduction)`,
			);
			rpc.analytics.logEvent.execute({
				type: 'compression_completed',
				provider: selectedService,
				original_size: blob.size,
				compressed_size: compressedBlob.size,
				compression_ratio: Math.round(
					(1 - compressedBlob.size / blob.size) * 100,
				),
			});
		}
	}

	const transcriptionResult: Result<string, WhisperingError> =
		await (async () => {
			switch (selectedService) {
				case 'OpenAI':
					return await services.transcriptions.openai.transcribe(
						audioToTranscribe,
						{
							outputLanguage: settings.value['transcription.outputLanguage'],
							prompt: settings.value['transcription.prompt'],
							temperature: settings.value['transcription.temperature'],
							apiKey: settings.value['apiKeys.openai'],
							modelName: settings.value['transcription.openai.model'],
						},
					);
				case 'Groq':
					return await services.transcriptions.groq.transcribe(
						audioToTranscribe,
						{
							outputLanguage: settings.value['transcription.outputLanguage'],
							prompt: settings.value['transcription.prompt'],
							temperature: settings.value['transcription.temperature'],
							apiKey: settings.value['apiKeys.groq'],
							modelName: settings.value['transcription.groq.model'],
						},
					);
				case 'speaches':
					return await services.transcriptions.speaches.transcribe(
						audioToTranscribe,
						{
							outputLanguage: settings.value['transcription.outputLanguage'],
							prompt: settings.value['transcription.prompt'],
							temperature: settings.value['transcription.temperature'],
							modelId: settings.value['transcription.speaches.modelId'],
							baseUrl: settings.value['transcription.speaches.baseUrl'],
						},
					);
				case 'ElevenLabs':
					return await services.transcriptions.elevenlabs.transcribe(
						audioToTranscribe,
						{
							outputLanguage: settings.value['transcription.outputLanguage'],
							prompt: settings.value['transcription.prompt'],
							temperature: settings.value['transcription.temperature'],
							apiKey: settings.value['apiKeys.elevenlabs'],
							modelName: settings.value['transcription.elevenlabs.model'],
						},
					);
				case 'Deepgram':
<<<<<<< HEAD
					return await services.transcriptions.deepgram.transcribe(blob, {
						outputLanguage: settings.value['transcription.outputLanguage'],
						prompt: settings.value['transcription.prompt'],
						temperature: settings.value['transcription.temperature'],
						apiKey: settings.value['apiKeys.deepgram'],
						modelName: settings.value['transcription.deepgram.model'],
					});
				case 'Mistral':
					return await services.transcriptions.mistral.transcribe(blob, {
						outputLanguage: settings.value['transcription.outputLanguage'],
						prompt: settings.value['transcription.prompt'],
						temperature: settings.value['transcription.temperature'],
						apiKey: settings.value['apiKeys.mistral'],
						modelName: settings.value['transcription.mistral.model'],
					});
=======
					return await services.transcriptions.deepgram.transcribe(
						audioToTranscribe,
						{
							outputLanguage: settings.value['transcription.outputLanguage'],
							prompt: settings.value['transcription.prompt'],
							temperature: settings.value['transcription.temperature'],
							apiKey: settings.value['apiKeys.deepgram'],
							modelName: settings.value['transcription.deepgram.model'],
						},
					);
>>>>>>> 45dbb250
				case 'whispercpp':
					return await services.transcriptions.whispercpp.transcribe(
						audioToTranscribe,
						{
							outputLanguage: settings.value['transcription.outputLanguage'],
							prompt: settings.value['transcription.prompt'],
							temperature: settings.value['transcription.temperature'],
							modelPath: settings.value['transcription.whispercpp.modelPath'],
						},
					);
				default:
					return WhisperingErr({
						title: '⚠️ No transcription service selected',
						description: 'Please select a transcription service in settings.',
					});
			}
		})();

	// Log transcription result
	const duration = Date.now() - startTime;
	if (transcriptionResult.error) {
		rpc.analytics.logEvent.execute({
			type: 'transcription_failed',
			provider: selectedService,
			error_title: transcriptionResult.error.title,
			error_description: transcriptionResult.error.description,
		});
	} else {
		rpc.analytics.logEvent.execute({
			type: 'transcription_completed',
			provider: selectedService,
			duration,
		});
	}

	return transcriptionResult;
}<|MERGE_RESOLUTION|>--- conflicted
+++ resolved
@@ -209,7 +209,6 @@
 						},
 					);
 				case 'Deepgram':
-<<<<<<< HEAD
 					return await services.transcriptions.deepgram.transcribe(blob, {
 						outputLanguage: settings.value['transcription.outputLanguage'],
 						prompt: settings.value['transcription.prompt'],
@@ -225,18 +224,6 @@
 						apiKey: settings.value['apiKeys.mistral'],
 						modelName: settings.value['transcription.mistral.model'],
 					});
-=======
-					return await services.transcriptions.deepgram.transcribe(
-						audioToTranscribe,
-						{
-							outputLanguage: settings.value['transcription.outputLanguage'],
-							prompt: settings.value['transcription.prompt'],
-							temperature: settings.value['transcription.temperature'],
-							apiKey: settings.value['apiKeys.deepgram'],
-							modelName: settings.value['transcription.deepgram.model'],
-						},
-					);
->>>>>>> 45dbb250
 				case 'whispercpp':
 					return await services.transcriptions.whispercpp.transcribe(
 						audioToTranscribe,
