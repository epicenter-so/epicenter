--- conflicted
+++ resolved
@@ -46,19 +46,9 @@
 		"bump-version": "bun run scripts/bump-version.ts"
 	},
 	"devDependencies": {
-<<<<<<< HEAD
-		"@biomejs/biome": "^1.9.4",
-		"@types/node": "^22.15.32",
-		"concurrently": "latest",
-		"turbo": "latest"
-	},
-	"pnpm": {
-		"onlyBuiltDependencies": ["esbuild"]
-=======
 		"@biomejs/biome": "catalog:",
 		"@types/node": "catalog:",
 		"concurrently": "catalog:",
 		"turbo": "catalog:"
->>>>>>> 1b052955
 	}
 }